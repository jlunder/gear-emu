--- conflicted
+++ resolved
@@ -25,12 +25,9 @@
 using System.Collections.Generic;
 using System.Text;
 
-<<<<<<< HEAD
 using Gear.Propeller;
 
-=======
 /// @copydoc Gear.EmulationCore
->>>>>>> a49ccb57
 namespace Gear.EmulationCore
 {
     public enum CogRunState
@@ -56,84 +53,14 @@
         HUB_HUBOP,              //!< Waiting to perform hub operation
     }
 
-<<<<<<< HEAD
-=======
-    /// @brief %Cog RAM Special Purpose Registers.
-    /// 
-    /// Source: Table 15 - %Cog RAM Special Purpose Registers, %Propeller P8X32A Datasheet V1.4.0.
-    public enum CogSpecialAddress : uint
-    {
-        COGID     = 0x1E9,    //!< @todo Document enum value CogSpecialAddress.COGID.
-        INITCOGID = 0x1EF,    //!< @todo Document enum value CogSpecialAddress.INITCOGID.
-        PAR       = 0x1F0,    //!< Boot Parameter
-        CNT       = 0x1F1,    //!< System Counter
-        INA       = 0x1F2,    //!< Input States for P31 - P0.
-        INB       = 0x1F3,    //!< Input States for P63 - P32.
-        OUTA      = 0x1F4,    //!< Output States for P31 - P0.
-        OUTB      = 0x1F5,    //!< Output States for P63 - P32.
-        DIRA      = 0x1F6,    //!< Direction States for P31 - P0.
-        DIRB      = 0x1F7,    //!< Direction States for P63 - P32.
-        CNTA      = 0x1F8,    //!< Counter A Control.
-        CNTB      = 0x1F9,    //!< Counter B Control.
-        FRQA      = 0x1FA,    //!< Counter A Frequency.
-        FRQB      = 0x1FB,    //!< Counter B Frequency.
-        PHSA      = 0x1FC,    //!< Counter A Phase.
-        PHSB      = 0x1FD,    //!< Counter B Phase.
-        VCFG      = 0x1FE,    //!< Video Configuration.
-        VSCL      = 0x1FF     //!< Video Scale.
-    }
-
-    /// @todo Document enum Gear.EmulationCore.CogConditionCodes
-    /// 
-    public enum CogConditionCodes : uint
-    {
-        IF_NEVER        = 0x00, //!< Never execute
-        IF_A            = 0x01, //!< if above (!C & !Z)
-        IF_NC_AND_NZ    = 0x01, //!< if C clear and Z clear
-        IF_NZ_AND_NC    = 0x01, //!< if Z clear and C clear
-        IF_NC_AND_Z     = 0x02, //!< if C clear and Z set
-        IF_Z_AND_NC     = 0x02, //!< if C set and Z clear
-        IF_NC           = 0x03, //!< if C clear
-        IF_AE           = 0x03, //!< if above/equal (!C)
-        IF_NZ_AND_C     = 0x04, //!< if Z clear and C set
-        IF_C_AND_NZ     = 0x04, //!< if C set and Z clear
-        IF_NZ           = 0x05, //!< if Z clear
-        IF_NE           = 0x05, //!< if not equal (!Z)
-        IF_C_NE_Z       = 0x06, //!< if C not equal to Z
-        IF_Z_NE_C       = 0x06, //!< if Z not equal to C
-        IF_NC_OR_NZ     = 0x07, //!< if C clear or Z clear
-        IF_NZ_OR_NC     = 0x07, //!< if Z clear or C clear
-        IF_C_AND_Z      = 0x08, //!< if C set and Z set
-        IF_Z_AND_C      = 0x08, //!< if Z set and C set
-        IF_C_EQ_Z       = 0x09, //!< if C equal to Z
-        IF_Z_EQ_C       = 0x09, //!< if Z equal to C
-        IF_E            = 0x0A, //!< if equal (Z)
-        IF_Z            = 0x0A, //!< if Z set
-        IF_NC_OR_Z      = 0x0B, //!< if C clear or Z set
-        IF_Z_OR_NC      = 0x0B, //!< if Z set or C clear
-        IF_B            = 0x0C, //!< if below (C)
-        IF_C            = 0x0C, //!< if C set
-        IF_NZ_OR_C      = 0x0D, //!< if Z clear or C set
-        IF_C_OR_NZ      = 0x0D, //!< if C set or Z clear
-        IF_Z_OR_C       = 0x0E, //!< if Z set or C set
-        IF_BE           = 0x0E, //!< if below/equal (C | Z)
-        IF_C_OR_Z       = 0x0E, //!< if C set or Z set
-        IF_ALWAYS       = 0x0F  //!< Always execute
-    }
-
     /// @todo Document class Gear.EmulationCore.Cog. 
     /// 
->>>>>>> a49ccb57
     abstract public partial class Cog
     {
         // Runtime variables
         protected uint[] Memory;            //!< Program Memory
 
-<<<<<<< HEAD
         protected PropellerCPU Hub;         //!< Host processor
-=======
-        protected PropellerCPU Hub;            //!< Host processor
->>>>>>> a49ccb57
         protected volatile uint PC;         //!< Program Cursor
         protected volatile int BP;          //!< Breakpoint Address
 
@@ -149,11 +76,8 @@
         protected VideoGenerator Video;     //!< @todo Document member Cog.Video
         protected PLLGroup PhaseLockedLoop; //!< @todo Document member Cog.PhaseLockedLoop
 
-<<<<<<< HEAD
-=======
         /// @todo Document constructor Gear.EmulationCore.Cog()
         /// 
->>>>>>> a49ccb57
         public Cog(PropellerCPU host, uint programAddress, uint param, uint frequency, PLLGroup pll)
         {
             Hub = host;
@@ -351,13 +275,9 @@
             }
         }
 
-<<<<<<< HEAD
+        /// @todo Document method Gear.EmulationCore.Cog.ConditionCompare.
+        /// 
         public static bool ConditionCompare(Assembly.ConditionCodes condition, bool a, bool b)
-=======
-        /// @todo Document method Gear.EmulationCore.Cog.ConditionCompare.
-        /// 
-        public static bool ConditionCompare(CogConditionCodes condition, bool a, bool b)
->>>>>>> a49ccb57
         {
             switch (condition)
             {
